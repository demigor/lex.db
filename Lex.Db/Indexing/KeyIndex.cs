﻿using System;
using System.Linq;
using System.Collections;
using System.Collections.Generic;
using System.Linq.Expressions;
using System.Reflection;

namespace Lex.Db.Indexing
{
  using Mapping;
  using Serialization;

  interface IKeyIndex<T> : IIndex<T> where T : class
  {
    Type KeyType { get; }
    long GetFileSize();

    void Compact(IDbTableWriter compacter);
    T[] Load(IDbTableReader reader, Metadata<T> metadata);

    IKeyNode Update(T instance, int length);
    bool Remove(T instance);

    Location<T> Find(T instance);
    Location<T> GetLocation(IKeyNode node);

    Dictionary<long, IKeyNode> KeyMap { get; set; }

    object[] MakeKeyList();
  }

  interface IKeyIndex<T, K> : IKeyIndex<T>, IIndex<T, K> where T : class
  {
    K MinKey { get; }
    K MaxKey { get; }

    new K[] MakeKeyList();
    Location<T> FindByKey(K key, bool provision = false);
    bool RemoveByKey(K key);
  }

  /// <summary>
  /// Data block location info
  /// </summary>
  /// <typeparam name="T">Provisioned instance to load</typeparam>
  class Location<T>
  {
    public long Offset;
    public int Length;
    public T Result;
  }

  interface IKeyNode
  {
    long Offset { get; }
    int Length { get; }
    object Key { get; }
    object this[object key] { get; set; }
  }

  interface ICleanup
  {
    bool Cleanup(object stuff);
  }

  class PropertyBag
  {
    PropertyBag _next;
    object _key, _value;

    public static void Clean(ref PropertyBag bag, Func<object, object, bool> filter)
    {
      var prev = default(PropertyBag);

      for (var scan = bag; scan != null; scan = scan._next)
      {
        if (filter(scan._key, scan._value))
        {
          if (prev == null)
            bag = scan._next;
          else
            prev._next = scan._next;

          continue;
        }
        prev = scan;
      }
    }

    public static void RemoveKey(ref PropertyBag bag, object key)
    {
      var prev = default(PropertyBag);

      for (var scan = bag; scan != null; scan = scan._next)
      {
        if (scan._key == key)
        {
          if (prev == null)
            bag = scan._next;
          else
            prev._next = scan._next;

          return;
        }
        prev = scan;
      }
    }

    public static void SetValue(ref PropertyBag bag, object key, object value)
    {
      for (var scan = bag; scan != null; scan = scan._next)
        if (scan._key == key)
        {
          scan._value = value;
          return;
        }

      bag = new PropertyBag { _next = bag, _value = value, _key = key };
    }

    public static object GetValue(PropertyBag bag, object key)
    {
      for (var scan = bag; scan != null; scan = scan._next)
        if (scan._key == key)
          return scan._value;

      return null;
    }
  }

  class KeyNode<K> : RBTreeNode<K, KeyNode<K>>, IKeyNode
  {
    public long Offset;
    public int Length;

    PropertyBag _root;

    internal void Clean()
    {
      PropertyBag.Clean(ref _root, (k, v) =>
      {
        var c = k as ICleanup;
        return c != null && c.Cleanup(v);
      });
    }

    object IKeyNode.this[object key]
    {
      get
      {
        return PropertyBag.GetValue(_root, key);
      }
      set
      {
        if (value == null)
          PropertyBag.RemoveKey(ref _root, key);
        else
          PropertyBag.SetValue(ref _root, key, value);
      }
    }

    long IKeyNode.Offset { get { return Offset; } }
    int IKeyNode.Length { get { return Length; } }

    object IKeyNode.Key { get { return Key; } }
  }

  class KeyIndex<T, K> : IKeyIndex<T, K>, IEnumerable<KeyNode<K>> where T : class
  {
    readonly Func<T, K> _getter;
    readonly Action<T, K> _setter;
    readonly RBTree<K, KeyNode<K>> _tree;
    readonly DbTable<T> _table;
    readonly MemberInfo[] _keys;

    public KeyIndex(DbTable<T> table, Func<T, K> getter, MemberInfo key, IComparer<K> comparer)
    {
      _tree = new RBTree<K, KeyNode<K>>(comparer);
      _getter = getter;
      _table = table;

      if (key != null)
        _setter = MakeSetter(key);

      _keys = new[] { key };
    }

    static Action<T, K> MakeSetter(MemberInfo member)
    {
      // (TType instance, TKey keyValue) => instance.KeyProperty = keyValue;

      var obj = Expression.Parameter(typeof(T), "obj");
      var key = Expression.Parameter(typeof(K), "key");
      var assign = Expression.Assign(obj.Member(member), key);
      return Expression.Lambda<Action<T, K>>(assign, obj, key).Compile();
    }

    public DbTable<T> Table { get { return _table; } }

    string IIndex<T>.Name { get { return null; } }

    public Type KeyType { get { return typeof(K); } }

    MemberInfo[] IIndex<T>.Keys { get { return _keys; } }

    public Location<T> Find(T instance)
    {
      return FindByKey(_getter(instance));
    }

    public Location<T> FindByKey(K key, bool provision = false)
    {
      var node = _tree.Find(key);
      if (node == null)
        return null;

      return GetLocation(node, provision);
    }

    Location<T> GetLocation(KeyNode<K> node, bool provision)
    {
      var result = new Location<T>
      {
        Offset = node.Offset,
        Length = node.Length
      };

      if (provision)
      {
        result.Result = _loader.Ctor();

        if (_setter != null)
          _setter(result.Result, node.Key);
      }

      return result;
    }

    Location<T> IKeyIndex<T>.GetLocation(IKeyNode node)
    {
      return GetLocation((KeyNode<K>)node, true);
    }

    public void Write(DataWriter writer)
    {
      WriteNode(writer, _tree.Root);
    }

    static readonly Action<DataWriter, K> _serializer = Serializers.GetWriter<K>();
    static readonly Func<DataReader, K> _deserializer = Serializers.GetReader<K>();

    static void WriteNode(DataWriter writer, KeyNode<K> node)
    {
      if (node != null)
      {
        writer.Write((sbyte)node.Color);
        writer.Write(node.Length);
        writer.Write(node.Offset);

        _serializer(writer, node.Key);

        WriteNode(writer, node.Left);
        WriteNode(writer, node.Right);
      }
      else
      {
        writer.Write((sbyte)-1);
      }
    }

    static KeyNode<K> ReadNode(DataReader reader, KeyNode<K> parent)
    {
      var color = reader.ReadSByte();
      if (color == -1) return null;

      var length = reader.ReadInt32();
      var offset = reader.ReadInt64();
      var key = _deserializer(reader);

      var result = new KeyNode<K>
      {
        Key = key,
        Color = (RBTreeColor)color,
        Length = length,
        Offset = offset,
        Parent = parent,
      };
      result.Left = ReadNode(reader, result);
      result.Right = ReadNode(reader, result);
      return result;
    }

    public void Read(DataReader reader)
    {
      try
      {
        _tree.Root = ReadNode(reader, null);
        _map = new DataMap<K>(_tree);
      }
      catch (InvalidOperationException)
      {
        _tree.Root = null;
        _map = new DataMap<K>(_tree);
        throw;
      }
    }

    public void Purge()
    {
      _tree.Clear();
      _map = new DataMap<K>(_tree);
    }

    Dictionary<long, IKeyNode> _keyMap;

    public Dictionary<long, IKeyNode> KeyMap { get { return _keyMap ?? (_keyMap = MakeKeyMap()); } set { _keyMap = value; } }

    Dictionary<long, IKeyNode> MakeKeyMap()
    {
      var result = new Dictionary<long, IKeyNode>();
      MakeMap(result, _tree.Root);
      return result;
    }

    static void MakeMap(Dictionary<long, IKeyNode> result, KeyNode<K> node)
    {
      if (node == null)
        return;

      result[node.Offset] = node;

      MakeMap(result, node.Left);
      MakeMap(result, node.Right);
    }

    public int Count { get { return _tree.Count; } }

    public IKeyNode Update(T instance, int length)
    {
      var result = _tree.AddOrGet(_getter(instance));

      //is new node
      if (result.Length == 0)
      {
        result.Length = length;
        _map.Alloc(result);
        return result;
      }

      if (result.Length == length)
        return result;

      _map.Realloc(result, length);
      return result;
    }

    public bool Remove(T instance)
    {
      return RemoveByKey(_getter(instance));
    }

    public bool RemoveByKey(K k)
    {
      var node = _tree.Find(k);
      if (node == null)
        return false;

      _tree.Remove(node);
      _map.Free(node);

      node.Clean();

      return true;
    }

    public long GetFileSize()
    {
      return _map.Max;
    }

    DataMap<K> _map;

    public T[] Load(IDbTableReader reader, Metadata<T> metadata)
    {
      return _setter == null ? LoadNoKeys(reader, metadata) : LoadWithKeys(reader, metadata);
    }

    T[] LoadWithKeys(IDbTableReader reader, Metadata<T> metadata)
    {
<<<<<<< HEAD
      var result = new T[_tree.Count];
      var idx = 0;
      var ctor = _loader.Ctor;
      for (var i = _tree.First(); i != null; i = _tree.Next(i))
=======
      var ctor = Ctor<T>.New;
      return _tree.Select(i =>
>>>>>>> fd3af843
      {
        var item = ctor();
        _setter(item, i.Key);
        metadata.Deserialize(reader.ReadData(i.Offset, i.Length), item);
        return item;
      });
    }

    T[] LoadNoKeys(IDbTableReader reader, Metadata<T> metadata)
    {
<<<<<<< HEAD
      var result = new T[_tree.Count];
      var idx = 0;
      var ctor = _loader.Ctor;
      for (var i = _tree.First(); i != null; i = _tree.Next(i))
=======
      var ctor = Ctor<T>.New;
      return _tree.Select(i =>
>>>>>>> fd3af843
      {
        var item = ctor();
        metadata.Deserialize(reader.ReadData(i.Offset, i.Length), item);
        return item;
      });
    }

    public void Compact(IDbTableWriter writer)
    {
      long offset = 0;

      foreach (var i in _tree)
      {
        var length = i.Length;
        writer.CopyData(i.Offset, offset, length);
        i.Offset = offset;
        offset += length;
      }

      _map = new DataMap<K>(_tree);
    }

    object[] IKeyIndex<T>.MakeKeyList()
    {
      return _tree.Select(i => (object)i.Key);
    }

    public K[] MakeKeyList()
    {
      return _tree.Select(i => i.Key);
    }

    public IEnumerator<KeyNode<K>> GetEnumerator()
    {
      return _tree.GetEnumerator();
    }

    IEnumerator IEnumerable.GetEnumerator()
    {
      return GetEnumerator();
    }

    public K MinKey
    {
      get
      {
        var result = _tree.First();
        if (result == null)
          return default(K);

        return result.Key;
      }
    }

    public K MaxKey
    {
      get
      {
        var result = _tree.Last();
        if (result == null)
          return default(K);

        return result.Key;
      }
    }

    IEnumerable<L> ExecuteQuery<L>(IndexQueryArgs<K> args, Func<K, IKeyNode, L> selector)
    {
      var query = from i in _tree.Enum(args)
                  select selector(i.Key, i);

      if (args.Skip != null)
        query = query.Skip(args.Skip.GetValueOrDefault());

      if (args.Take != null)
        query = query.Take(args.Take.GetValueOrDefault());

      return query;
    }

    public int ExecuteCount(IndexQueryArgs<K> args)
    {
      using (_table.ReadScope())
        return ExecuteQuery(args, (k, pk) => pk).Count();
    }

    public List<T> ExecuteToList(IndexQueryArgs<K> args)
    {
      using (var scope = _table.ReadScope())
        return ExecuteQuery(args, (k, pk) => _table.LoadByKeyNode(scope, pk)).ToList();
    }

    public List<L> ExecuteToList<L>(IndexQueryArgs<K> args, Func<K, IKeyNode, L> selector)
    {
      using (_table.ReadScope())
        return ExecuteQuery(args, selector).ToList();
    }
  }
}<|MERGE_RESOLUTION|>--- conflicted
+++ resolved
@@ -227,7 +227,7 @@
 
       if (provision)
       {
-        result.Result = _loader.Ctor();
+        result.Result = _table.Ctor();
 
         if (_setter != null)
           _setter(result.Result, node.Key);
@@ -246,8 +246,8 @@
       WriteNode(writer, _tree.Root);
     }
 
-    static readonly Action<DataWriter, K> _serializer = Serializers.GetWriter<K>();
-    static readonly Func<DataReader, K> _deserializer = Serializers.GetReader<K>();
+    static readonly Action<DataWriter, K> _serializer = Serializer<K>.Writer;
+    static readonly Func<DataReader, K> _deserializer = Serializer<K>.Reader;
 
     static void WriteNode(DataWriter writer, KeyNode<K> node)
     {
@@ -290,7 +290,7 @@
       return result;
     }
 
-    public void Read(DataReader reader)
+    public void Read(DataReader reader, DbFormat format)
     {
       try
       {
@@ -387,15 +387,8 @@
 
     T[] LoadWithKeys(IDbTableReader reader, Metadata<T> metadata)
     {
-<<<<<<< HEAD
-      var result = new T[_tree.Count];
-      var idx = 0;
-      var ctor = _loader.Ctor;
-      for (var i = _tree.First(); i != null; i = _tree.Next(i))
-=======
-      var ctor = Ctor<T>.New;
+      var ctor = _table.Ctor;
       return _tree.Select(i =>
->>>>>>> fd3af843
       {
         var item = ctor();
         _setter(item, i.Key);
@@ -406,15 +399,8 @@
 
     T[] LoadNoKeys(IDbTableReader reader, Metadata<T> metadata)
     {
-<<<<<<< HEAD
-      var result = new T[_tree.Count];
-      var idx = 0;
-      var ctor = _loader.Ctor;
-      for (var i = _tree.First(); i != null; i = _tree.Next(i))
-=======
-      var ctor = Ctor<T>.New;
+      var ctor = _table.Ctor;
       return _tree.Select(i =>
->>>>>>> fd3af843
       {
         var item = ctor();
         metadata.Deserialize(reader.ReadData(i.Offset, i.Length), item);
